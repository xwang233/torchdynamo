#!/usr/bin/env python
from setuptools import Extension
from setuptools import find_packages
from setuptools import setup
from torch.utils.cpp_extension import CppExtension

long_description = """
TorchDynamo is a Python-level JIT compiler designed to make unmodified
PyTorch programs faster. TorchDynamo hooks into the frame evaluation API
in CPython (PEP 523) to dynamically modify Python bytecode right before
it is executed. It rewrites Python bytecode in order to extract sequences
of PyTorch operations into an FX Graph which is then just-in-time
compiled with an ensemble of different backends and autotuning.
"""

setup(
    name="torchdynamo",
    version="0.2.0",
    url="https://github.com/facebookresearch/torchdynamo",
    description="A Python-level JIT compiler designed to make unmodified PyTorch programs faster.",
    long_description=long_description,
    long_description_content_type="text/markdown",
    author="Jason Ansel",
    author_email="jansel@fb.com",
    license="BSD-3",
    keywords="pytorch machine learning compilers",
<<<<<<< HEAD
    python_requires=">=3.7, <3.10",
    install_requires=["torch>=1.11.0", "numpy", "tabulate", "sympy"],
    packages=find_packages(
        include=[
            "torchdynamo",
            "torchdynamo.*",
            "torchinductor",
            "torchinductor.*",
        ]
    ),
    zip_safe=False,
=======
    python_requires=">=3.7, <3.11",
    install_requires=["torch>=1.11.0", "numpy", "tabulate"],
    packages=find_packages(include=["torchdynamo", "torchdynamo.*"]),
>>>>>>> e1fff484
    ext_modules=[
        Extension(
            "torchdynamo._eval_frame",
            ["torchdynamo/_eval_frame.c"],
            extra_compile_args=["-Wall"],
        ),
        CppExtension(
            name="torchdynamo._guards",
            sources=["torchdynamo/_guards.cpp"],
            extra_compile_args=["-std=c++14"],
        ),
    ],
)<|MERGE_RESOLUTION|>--- conflicted
+++ resolved
@@ -24,8 +24,7 @@
     author_email="jansel@fb.com",
     license="BSD-3",
     keywords="pytorch machine learning compilers",
-<<<<<<< HEAD
-    python_requires=">=3.7, <3.10",
+    python_requires=">=3.7, <3.11",
     install_requires=["torch>=1.11.0", "numpy", "tabulate", "sympy"],
     packages=find_packages(
         include=[
@@ -36,11 +35,6 @@
         ]
     ),
     zip_safe=False,
-=======
-    python_requires=">=3.7, <3.11",
-    install_requires=["torch>=1.11.0", "numpy", "tabulate"],
-    packages=find_packages(include=["torchdynamo", "torchdynamo.*"]),
->>>>>>> e1fff484
     ext_modules=[
         Extension(
             "torchdynamo._eval_frame",
