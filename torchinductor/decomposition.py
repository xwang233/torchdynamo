import math
<<<<<<< HEAD
from typing import Optional
=======
from typing import List
>>>>>>> 2be91cff

import functorch._src.decompositions
import torch
from torch import Tensor
<<<<<<< HEAD
from functorch._src.decompositions import register_decomposition
=======
>>>>>>> 2be91cff

from torchinductor import config

aten = torch.ops.aten

# python key tracing is broken in the latest pytorch, but when we update we can do:
# from torch._decomp import get_decompositions
# decompositions = get_decompositions([...])

# note AOT Autograd decomps are included by default in torchdynamo
decompositions = {}


def register_decomposition(ops):
    return functorch._src.decompositions.register_decomposition(ops, decompositions)


@register_decomposition([aten.clamp])
def clamp(x, min=None, max=None):
    if min is not None:
        x = torch.maximum(x, torch.tensor(min, dtype=x.dtype, device=x.device))
    if max is not None:
        x = torch.minimum(x, torch.tensor(max, dtype=x.dtype, device=x.device))
    return x


@register_decomposition([aten._softmax])
def _softmax(x, dim, half_to_float):
    # TODO(jansel): check numerical stability (see SoftMaxKernel.cpp)
    if half_to_float and x.dtype in (torch.bfloat16, torch.float16):
        x = x.to(torch.float32)
    x = torch.exp(x)
    x_sum = torch.sum(x, dim, keepdim=True)
    scale = torch.reciprocal(x_sum)
    return x * scale


@register_decomposition([aten._log_softmax])
def _log_softmax(x, dim, half_to_float):
    # TODO(jansel): check numerical stability (see SoftMaxKernel.cpp)
    if half_to_float and x.dtype in (torch.bfloat16, torch.float16):
        x = x.to(torch.float32)
    x_sum = torch.log(torch.sum(torch.exp(x), dim, keepdim=True))
    return x - x_sum


@register_decomposition([aten.t])
def t(x):
    ndim = x.ndimension()
    if x.ndim in (0, 1):
        return x
    assert ndim == 2
    return torch.transpose(x, 0, 1)


@register_decomposition([aten.transpose.int])
def transpose(x, dim0: int, dim1: int):
    dims = list(range(x.ndim))
    dims[dim0], dims[dim1] = dims[dim1], dims[dim0]
    return torch.permute(x, dims)


@register_decomposition([aten.addmm])
def addmm(input, mat1, mat2):
    return torch.mm(mat1, mat2) + input


@register_decomposition([aten.elu])
def elu(self, alpha=1, scale=1, input_scale=1):
    negcoef = alpha * scale
    return torch.where(
        self <= 0, (torch.exp(self * input_scale) - 1) * negcoef, self * scale
    )


@register_decomposition([aten.tanh])
def tanh(x):
    return 2.0 / (1.0 + torch.exp(-2.0 * x)) - 1.0


@register_decomposition([aten.hardtanh])
def hardtanh(x, min_val=-1.0, max_val=1.0):
    return torch.clamp(x, min_val, max_val)


@register_decomposition([aten.hardsigmoid])
def hardsigmoid(x):
    return torch.clamp(x / 6.0 + 0.5, 0.0, 1.0)


@register_decomposition([aten.hardswish])
def hardswish(x):
    return torch.where(
        torch.gt(x, -3),
        torch.where(torch.lt(x, 3), x * (x + 3.0) / 6.0, x),
        torch.tensor(0.0, device=x.device, dtype=x.dtype),
    )


@register_decomposition([aten.leaky_relu])
def leaky_relu(x, negative_slope=0.01):
    return torch.relu(x) + (-negative_slope) * torch.relu(-x)


@register_decomposition([aten.rsqrt])
def rsqrt(x):
    return torch.reciprocal(torch.sqrt(x))


@register_decomposition([aten.log2])
def log2(x):
    return torch.log(x) * (1.0 / math.log(2.0))


@register_decomposition([aten.gelu])
def gelu(x, approximate="none"):
    if config.approximations or approximate != "none":
        # tanh approximation is much faster
        return (
            0.5
            * x
            * (1 + torch.tanh(math.sqrt(2 / math.pi) * (x + 0.044715 * x * x * x)))
        )
    else:
        return x * 0.5 * (1.0 + torch.special.erf(x * math.sqrt(0.5)))


@register_decomposition([aten.special_erf])
def special_erf(x):
    # TODO(jansel): this might be crazy slow.  Triton doesn't have the
    #               cuda ::erf() builtin.  I've made a feature request for this,
    #               so it may be coming soon.

    # from https://www.johndcook.com/blog/2009/01/19/stand-alone-error-function-erf/
    a1 = 0.254829592
    a2 = -0.284496736
    a3 = 1.421413741
    a4 = -1.453152027
    a5 = 1.061405429
    p = 0.3275911

    sign = torch.sign(x)
    x = torch.abs(x)

    # A & S 7.1.26
    t = 1.0 / (1.0 + p * x)
    y = 1.0 - (((((a5 * t + a4) * t) + a3) * t + a2) * t + a1) * t * torch.exp(-x * x)

    return sign * y


@register_decomposition([aten.rsub.Tensor, aten.rsub.Scalar])
def rsub(a, b):
    if isinstance(b, (int, float)):
        b = torch.tensor(b, dtype=a.dtype, device=a.device)
    return b - a


@register_decomposition([aten.masked_fill.Scalar])
def masked_fill(value, mask, other):
    if isinstance(other, (int, float)):
        other = torch.tensor(other, dtype=value.dtype, device=value.device)
    value, mask, other = torch.broadcast_tensors(value, mask, other)
    return torch.where(mask, other, value)


def _batch_norm(
    input,
    weight,
    bias,
    running_mean,
    running_var,
    training: bool,
    momentum: float,
    eps: float,
):
    assert not training, "TODO: support training"
    assert input.ndimension() == 4
    view_size = [1, -1, 1, 1]

    # TODO(jansel): try broadcasting earlier to get things into a single kernel

    invstd = torch.reciprocal(torch.sqrt(running_var + eps))
    if weight is None:
        weight = 1
    if bias is None:
        bias = 0
    alpha = invstd * weight
    beta = bias - running_mean * alpha
    result = input * alpha.view(view_size) + beta.view(view_size)
    return result


@register_decomposition([aten.native_batch_norm])
def native_batch_norm(
    input,
    weight,
    bias,
    running_mean,
    running_var,
    training: bool,
    momentum: float,
    eps: float,
):
    result = _batch_norm(
        input, weight, bias, running_mean, running_var, training, momentum, eps
    )
    null = torch.tensor([], device=input.device)
    return (result, null, null)


@register_decomposition([aten.cudnn_batch_norm])
def cudnn_batch_norm(
    input,
    weight,
    bias,
    running_mean,
    running_var,
    training: bool,
    momentum: float,
    eps: float,
):
    result = _batch_norm(
        input, weight, bias, running_mean, running_var, training, momentum, eps
    )
    null = torch.tensor([], device=input.device)
    null_uint8 = torch.tensor([], device=input.device, dtype=torch.uint8)
    return (result, null, null, null_uint8)


<<<<<<< HEAD
@register_decomposition(aten.frac.default, decompositions)
def frac(input: Tensor) -> Tensor:
    return input - torch.trunc(input)


@register_decomposition(aten.celu.default, decompositions)
def celu(input: Tensor, alpha: float = 1.0) -> Tensor:
    inv_alpha = 1.0 / alpha
    return aten.elu(input, alpha, 1.0, inv_alpha)


@register_decomposition(aten.mish.default, decompositions)
# @pw_cast_for_opmath
def mish(x: Tensor) -> Tensor:
    return x * x.exp().log1p().tanh()


@register_decomposition(aten.softplus.default, decompositions)
def softplus(a: Tensor, beta: float = 1.0, threshold: float = 20.0) -> Tensor:
    a_beta = a * beta
    return torch.where((a_beta) > threshold, a, (a_beta).exp().log1p() / beta)


@register_decomposition(aten.softshrink.default, decompositions)
def softshrink(a: Tensor, lambd: float = 0.5) -> Tensor:
    return torch.where(a > lambd, a - lambd, torch.where(a < -lambd, a + lambd, 0))


@register_decomposition(aten.deg2rad.default, decompositions)
def deg2rad(a: Tensor) -> Tensor:
    M_PI_180 = 0.017453292519943295769236907684886127134428718885417
    return a * M_PI_180


@register_decomposition(aten.rad2deg.default, decompositions)
def rad2deg(a: Tensor) -> Tensor:
    M_180_PI = 57.295779513082320876798154814105170332405472466564
    return a * M_180_PI


@register_decomposition(aten.relu.default, decompositions)
def relu(a: Tensor) -> Tensor:
    return torch.clamp(a, min=0)


@register_decomposition(aten.sinc.default, decompositions)
# @pw_cast_for_int_to_real
def sinc(a: Tensor) -> Tensor:
    PI = 3.14159265358979323846
    pi_a = PI * a
    return torch.where(a == 0.0, 1.0, torch.sin(pi_a) / pi_a)


@register_decomposition(aten.heaviside.default, decompositions)
def heaviside(input: Tensor, value: Tensor) -> Tensor:
    sign = torch.where(input > 0, 1, 0)
    return torch.where(input == 0, value, sign)


@register_decomposition(aten.logit, decompositions)
# @pw_cast_for_int_to_real
def logit(self: Tensor, eps: Optional[float] = None) -> Tensor:
    if eps is None:
        eps = -1.0
    lo = eps
    hi = 1 - eps
    self = torch.clamp(self, lo, hi)
    return (self / (1 - self)).log()
=======
def _squeeze_multiple(self: Tensor, dims: List[int]) -> Tensor:
    ndim = self.dim()
    for idx in range(ndim - 1, -1, -1):
        if idx in dims or idx - ndim in dims:
            self = self.squeeze(idx)
    return self


# based on https://github.com/pytorch/pytorch/pull/77219
@register_decomposition([aten.logsumexp.default])
def logsumexp(self, dim, keepdim=False) -> Tensor:
    if self.numel() == 0:
        return torch.sum(torch.exp(self), dim, keepdim).log()
    maxes = torch.amax(self, dim, keepdim=True)
    maxes_squeezed = maxes if keepdim else _squeeze_multiple(maxes, dim)
    maxes_squeezed = torch.masked_fill(
        maxes_squeezed, maxes_squeezed.abs() == float("inf"), 0
    )
    result = torch.sum(torch.exp(self - maxes), dim, keepdim)
    return result.log().add(maxes_squeezed)


def check_stack_inputs(tensors: List[Tensor]):
    entry_shape = tensors[0].shape
    for i in range(1, len(tensors)):
        assert tensors[i].shape == entry_shape, (
            f"stack expects each tensor to be equal size, but got {entry_shape} at entry 0"
            f"and {tensors[i].shape} at entry {i}"
        )


def get_stack_inputs(tensors: List[Tensor], dim: int):
    check_stack_inputs(tensors)
    return [t.unsqueeze(dim) for t in tensors]


# https://github.com/pytorch/pytorch/blob/f6eb81178633e/torch/_decomp/decompositions.py#L1235
@register_decomposition([aten.stack.default])
def stack(tensors: List[Tensor], dim: int = 0) -> Tensor:
    assert len(tensors) > 0, "stack expects a non-empty TensorList"
    wrapped_dim = canonicalize_dim(tensors[0].dim() + 1, dim)
    if wrapped_dim < tensors[0].dim() and not tensors[0].is_sparse:
        check_stack_inputs(tensors)
        result_sizes = list(tensors[0].shape)
        result_sizes.insert(wrapped_dim, len(tensors))
        out = torch.cat(tensors, wrapped_dim)
        return out.view(result_sizes)
    else:
        return torch.cat(get_stack_inputs(tensors, wrapped_dim), dim)


# https://github.com/pytorch/pytorch/blob/c25bdeea26f95/torch/_prims/utils.py#L250
def canonicalize_dim(rank: int, idx: int) -> int:
    # TODO: add a comment for why this is
    _rank = rank if rank != 0 else 1

    if idx >= 0 and idx < _rank:
        return idx

    if idx < 0:
        _idx = idx + _rank
    else:
        _idx = idx

    if _idx < 0 or _idx > _rank:
        msg = "Received out of bounds index {0} for tensor of rank {1}!".format(
            idx, rank
        )
        raise ValueError(msg)

    return _idx


# https://github.com/pytorch/pytorch/blob/c25bdeea26f95d/torch/_prims/utils.py#L273
def canonicalize_dims(rank: int, indices):
    if isinstance(indices, int):
        return canonicalize_dim(rank, indices)

    return tuple(canonicalize_dim(rank, x) for x in indices)
>>>>>>> 2be91cff
<|MERGE_RESOLUTION|>--- conflicted
+++ resolved
@@ -1,17 +1,9 @@
 import math
-<<<<<<< HEAD
-from typing import Optional
-=======
-from typing import List
->>>>>>> 2be91cff
+from typing import List, Optional
 
 import functorch._src.decompositions
 import torch
 from torch import Tensor
-<<<<<<< HEAD
-from functorch._src.decompositions import register_decomposition
-=======
->>>>>>> 2be91cff
 
 from torchinductor import config
 
@@ -242,53 +234,52 @@
     return (result, null, null, null_uint8)
 
 
-<<<<<<< HEAD
-@register_decomposition(aten.frac.default, decompositions)
+@register_decomposition(aten.frac.default)
 def frac(input: Tensor) -> Tensor:
     return input - torch.trunc(input)
 
 
-@register_decomposition(aten.celu.default, decompositions)
+@register_decomposition(aten.celu.default)
 def celu(input: Tensor, alpha: float = 1.0) -> Tensor:
     inv_alpha = 1.0 / alpha
     return aten.elu(input, alpha, 1.0, inv_alpha)
 
 
-@register_decomposition(aten.mish.default, decompositions)
+@register_decomposition(aten.mish.default)
 # @pw_cast_for_opmath
 def mish(x: Tensor) -> Tensor:
     return x * x.exp().log1p().tanh()
 
 
-@register_decomposition(aten.softplus.default, decompositions)
+@register_decomposition(aten.softplus.default)
 def softplus(a: Tensor, beta: float = 1.0, threshold: float = 20.0) -> Tensor:
     a_beta = a * beta
     return torch.where((a_beta) > threshold, a, (a_beta).exp().log1p() / beta)
 
 
-@register_decomposition(aten.softshrink.default, decompositions)
+@register_decomposition(aten.softshrink.default)
 def softshrink(a: Tensor, lambd: float = 0.5) -> Tensor:
     return torch.where(a > lambd, a - lambd, torch.where(a < -lambd, a + lambd, 0))
 
 
-@register_decomposition(aten.deg2rad.default, decompositions)
+@register_decomposition(aten.deg2rad.default)
 def deg2rad(a: Tensor) -> Tensor:
     M_PI_180 = 0.017453292519943295769236907684886127134428718885417
     return a * M_PI_180
 
 
-@register_decomposition(aten.rad2deg.default, decompositions)
+@register_decomposition(aten.rad2deg.default)
 def rad2deg(a: Tensor) -> Tensor:
     M_180_PI = 57.295779513082320876798154814105170332405472466564
     return a * M_180_PI
 
 
-@register_decomposition(aten.relu.default, decompositions)
+@register_decomposition(aten.relu.default)
 def relu(a: Tensor) -> Tensor:
     return torch.clamp(a, min=0)
 
 
-@register_decomposition(aten.sinc.default, decompositions)
+@register_decomposition(aten.sinc.default)
 # @pw_cast_for_int_to_real
 def sinc(a: Tensor) -> Tensor:
     PI = 3.14159265358979323846
@@ -296,13 +287,13 @@
     return torch.where(a == 0.0, 1.0, torch.sin(pi_a) / pi_a)
 
 
-@register_decomposition(aten.heaviside.default, decompositions)
+@register_decomposition(aten.heaviside.default)
 def heaviside(input: Tensor, value: Tensor) -> Tensor:
     sign = torch.where(input > 0, 1, 0)
     return torch.where(input == 0, value, sign)
 
 
-@register_decomposition(aten.logit, decompositions)
+@register_decomposition(aten.logit)
 # @pw_cast_for_int_to_real
 def logit(self: Tensor, eps: Optional[float] = None) -> Tensor:
     if eps is None:
@@ -311,7 +302,8 @@
     hi = 1 - eps
     self = torch.clamp(self, lo, hi)
     return (self / (1 - self)).log()
-=======
+
+
 def _squeeze_multiple(self: Tensor, dims: List[int]) -> Tensor:
     ndim = self.dim()
     for idx in range(ndim - 1, -1, -1):
@@ -390,5 +382,4 @@
     if isinstance(indices, int):
         return canonicalize_dim(rank, indices)
 
-    return tuple(canonicalize_dim(rank, x) for x in indices)
->>>>>>> 2be91cff
+    return tuple(canonicalize_dim(rank, x) for x in indices)