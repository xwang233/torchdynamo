--- conflicted
+++ resolved
@@ -16,10 +16,9 @@
 # enable some approximation algorithms
 approximations = False
 
-<<<<<<< HEAD
 # select compiler backend for cuda
 cuda_backend = 'Triton'
-=======
+
 # put correctness assertions in generated code
 size_asserts = True
 
@@ -29,7 +28,6 @@
 # generate inplace computations
 inplace_buffers = False
 
->>>>>>> 2be91cff
 
 # config specific to codegen/cpp.pp
 class cpp:
