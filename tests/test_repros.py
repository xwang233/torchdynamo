--- conflicted
+++ resolved
@@ -892,10 +892,7 @@
                 self.assertTrue(same(model(a, b, c, d), correct))
 
         self.assertEqual(cnt.frame_count, ifdyn(3, 2))
-<<<<<<< HEAD
-=======
         # TODO(jansel): figure out why op count depends on imports
->>>>>>> d98e68da
         self.assertIn(cnt.op_count, (36, 35, 29, 28))
 
     @patch.object(torchdynamo.config, "capture_scalar_outputs", False)
@@ -912,10 +909,7 @@
                 self.assertTrue(same(model(a, b, c, d), correct))
 
         self.assertEqual(cnt.frame_count, ifdyn(5, 4))
-<<<<<<< HEAD
-=======
         # TODO(jansel): figure out why op count depends on imports
->>>>>>> d98e68da
         self.assertIn(cnt.op_count, (36, 35, 29, 28))
 
     def test_hf_model_output(self):
