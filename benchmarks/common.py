#!/usr/bin/env python
import argparse
import collections
import copy
import csv
import functools
import gc
import io
import itertools
import logging
import os
import subprocess
import sys
import time
import warnings

import numpy as np
import pandas as pd
import torch
from scipy.stats import gmean
from scipy.stats import ttest_ind
from torch.utils._pytree import tree_map

import torchdynamo
import torchdynamo.utils
from torchdynamo.optimizations import backends
from torchdynamo.optimizations.inference import fixed_strategy1
from torchdynamo.optimizations.inference import fixed_strategy2
from torchdynamo.optimizations.inference import offline_autotuner
from torchdynamo.optimizations.inference import online_autotuner
from torchdynamo.optimizations.log_args import conv_args_analysis
from torchdynamo.optimizations.python_key import python_key
from torchdynamo.optimizations.training import aot_autograd_debug_strategy1
from torchdynamo.optimizations.training import aot_autograd_nnc_strategy
from torchdynamo.optimizations.training import aot_autograd_prims_nvfuser_strategy
from torchdynamo.optimizations.training import aot_autograd_speedup_strategy
from torchdynamo.profiler import Profiler
from torchdynamo.profiler import fx_insert_profiling
from torchdynamo.testing import dummy_fx_compile
from torchdynamo.testing import format_speedup
from torchdynamo.testing import same

log = logging.getLogger(__name__)


current_name = ""
current_device = ""
output_filename = None


def output_csv(filename, headers, row):
    assert filename
    existed = os.path.exists(filename)
    output = csv.writer(
        io.TextIOWrapper(
            open(filename, "ab", buffering=0),
            "utf-8",
            write_through=True,
        ),
        lineterminator="\n",
    )
    if not existed:
        output.writerow(headers)
    output.writerow([(f"{x:.4f}" if isinstance(x, float) else x) for x in row])


class NullContext:
    def __enter__(self):
        pass

    def __exit__(self, exc_type, exc_val, exc_tb):
        pass


def synchronize():
    pass


def print_summary(filename):
    if not (filename and os.path.exists(filename)):
        return
    data = pd.read_csv(filename)
    width = max(map(len, data.columns))
    for col in data.columns:
        try:
            if col in ("dev", "name"):
                continue
            elif col.startswith('_'):
                continue
            elif col in ("pct_ops", "pct_time"):
                print(col.ljust(width), f"{data[col].mean():.1%}")
            elif col in ("graphs", "graph_calls", "captured_ops", "total_ops"):
                print(col.ljust(width), f"{data[col].mean():.1f}")
            else:
                cdata = data[col].clip(1)
                print(
                    col.ljust(width),
                    f"gmean={gmean(cdata):.2f}x mean={cdata.mean():.2f}x",
                )
        except Exception:
            pass


def timed(model, model_iter_fn, example_inputs, times=1, return_result=False):
    synchronize()
    torch.manual_seed(1337)
    t0 = time.perf_counter()
    # Dont collect outputs to correctly measure timing
    for _ in range(times):
        result = model_iter_fn(model, example_inputs, collect_outputs=False)
        synchronize()
    t1 = time.perf_counter()
    return (t1 - t0, result) if return_result else t1 - t0


class Stats:
    totals = collections.defaultdict(collections.Counter)

    @classmethod
    def reset_counters(cls):
        for k, v in torchdynamo.utils.counters.items():
            cls.totals[k].update(v)
        ok = torchdynamo.utils.counters["frames"]["ok"]
        total = torchdynamo.utils.counters["frames"]["total"]
        torchdynamo.utils.counters.clear()
        return ok, total

    @classmethod
    def print_summary(cls):
        for k, v in sorted(cls.totals.items()):
            lines = "\n  ".join(map(str, v.most_common(50)))
            print(f"STATS {k}\n  {lines}")

    @classmethod
    def aot_summary(cls):
        return [cls.totals["aot_autograd"]["total"], cls.totals["aot_autograd"]["ok"]]


def coverage_experiment(args, model_iter_fn, model, example_inputs):
    """
    Test operator/model coverage of TorchDynamo and record statistics
    taken from a profiler.  This target is mainly intended to check
    correctness.

    Writes to ./coverage.csv
    """
    profiler = Profiler()
    with profiler.prof, torchdynamo.run():
        model_iter_fn(model, example_inputs)
    coverage_result = profiler.results()
    output_csv(
        output_filename,
        (
            "dev",
            "name",
            "graphs",
            "graph_calls",
            "captured_ops",
            "total_ops",
            "pct_ops",
            "pct_time",
        ),
        [
            current_device,
            current_name,
        ]
        + coverage_result.tocsv(),
    )
    return coverage_result


def speedup_experiment_fx2trt(args, model_iter_fn, model, example_inputs):
    """
    Measure speedups over eager using the trt inference backend. TRT backend is based fx graph
    generated by torchdynamo.
    Writes to ./speedups_fx2trt.csv
    """
    return speedup_experiment(args, model_iter_fn, model, example_inputs)


def recompile_profiler_experiment(args, model_iter_fn, model, example_inputs):
    prof = torchdynamo.utils.CompileProfiler()
    with torchdynamo.optimize(prof, nopython=args.nopython):
        model_iter_fn(model, example_inputs)
    output_csv(
        output_filename, ["model", "profiler report"], [current_name, prof.report()]
    )
    met = prof.get_metrics()
    guard_failures = len(met["guard_failures"])
    return [guard_failures]


def randomize_input(inputs):
    if isinstance(inputs, (list, tuple)):
        return type(inputs)([randomize_input(x) for x in inputs])
    elif isinstance(inputs, torch.Tensor):
        if inputs.dtype in (torch.float32, torch.float64):
            torchdynamo.utils.counters["randomize_input"]["times"] += 1
            return torch.randn_like(inputs)
        elif inputs.dtype == torch.int64:
            # Note: we can not simply tune integer tensors as follows
            #   `return torch.randint_like(inputs, high=inputs.max().item())`
            # This may break some invariants between tensors.
            # E.g. in embedding lookup case, one tensor is the length
            # and another is an indices tensor.
            return inputs
        else:
            raise RuntimeError(
                f"randomize_input need support tensor of type {inputs.dtype}"
            )
    else:
        raise RuntimeError(
            f"randomize_input can not handle input of type {type(inputs)}"
        )


def cold_start_experiment(args, model_iter_fn, model, example_inputs, optimize_ctx):
    compile_iters = 2
    total_iters = compile_iters + 2
    timings = np.zeros((total_iters, 2), np.float64)
    # if we randomize the input, we should also check the result is correct
    should_check_result = should_randomize_input = args.randomize_input
    is_correct = True

    for rep in range(total_iters):
        inputs = (
            randomize_input(copy.deepcopy(example_inputs))
            if should_randomize_input
            else example_inputs
        )

        # interleave the runs to handle frequency scaling and load changes
        timings[rep, 0], expected_output = timed(
            model, model_iter_fn, inputs, return_result=True
        )
        with optimize_ctx:
            timings[rep, 1], actual_output = timed(
                model, model_iter_fn, inputs, return_result=True
            )
        if should_check_result:
            is_correct = is_correct and same(expected_output, actual_output)
    pvalue = ttest_ind(timings[:, 0], timings[:, 1]).pvalue
    worst = np.max(timings, axis=0)

    def breakeven(dynamo_times, eager_times):
        """
        Solve for the number of iterations it takes dynamo to 'catch up' with eager,
        taking into account the time it spent compiling.  Assumes all compilation
        happens up front and the model is static thereafter, which is definitely not
        true in general but might be across torchbench.

            dc1, dc2 = dynamo compilation iterations (with Prof Exec)
            d, e = dynamo, eager warmed up iteration
            B = num iters to break even
            dc1 + dc2 + (B-2)d = B*e
            B = (dc1 + dc2 - 2d) / (e - d)
        """
        dc1, dc2, d = dynamo_times[0], dynamo_times[1], np.median(dynamo_times[2:])
        e = np.median(eager_times)
        if d < e:
            return (dc1 + dc2 + 2 * d) / (e - d)
        else:
            # if optimized dynamo is not faster than eager we'll compute
            # a nonsense negative number
            return 0

    speedup = worst[0] / worst[1]
    eager_times, dynamo_times = timings[:, 0], timings[:, 1]
    output_csv(
        output_filename,
        ("dev", "name", "cold-start speedup", "breakeven iters"),
        [
            current_device,
            current_name,
            float(speedup),
            breakeven(dynamo_times, eager_times),
        ],
    )

    def format_speedup(
        speedup, pvalue, breakeven_iters, is_correct=True, pvalue_threshold=0.1
    ):
        if not is_correct:
            return "ERROR"
        if pvalue > pvalue_threshold:
            return f"{speedup:.3f}x breakeven={breakeven_iters:.2f} iters SAME"
        return f"{speedup:.3f}x breakeven={breakeven_iters:.2f} iters p={pvalue:.2f}"

    return format_speedup(
        speedup, pvalue, breakeven(dynamo_times, eager_times), is_correct=is_correct
    )


def speedup_experiment(args, model_iter_fn, model, example_inputs):
    """
    Measure speedups over eager using the autotuning inference backend.  To use this:
        1) First run once to record graphs that need autotuning
        2) Next run ./autotune.py to select the right backend for each recorded graph
        3) Finally, run this target again to measure speedups

    Writes to ./speedups.csv
    """
    timings = np.zeros((args.repeat, 2), np.float64)
    # if we randomize the input, we should also check the result is correct
    should_check_result = should_randomize_input = args.randomize_input
    is_correct = True

    for rep in range(args.repeat):
        inputs = (
            randomize_input(copy.deepcopy(example_inputs))
            if should_randomize_input
            else example_inputs
        )

        # interleave the runs to handle frequency scaling and load changes
        timings[rep, 0], expected_output = timed(
            model, model_iter_fn, inputs, return_result=True
        )
        with torchdynamo.run():
            timings[rep, 1], actual_output = timed(
                model, model_iter_fn, inputs, return_result=True
            )
        if should_check_result:
            is_correct = is_correct and same(expected_output, actual_output)
    pvalue = ttest_ind(timings[:, 0], timings[:, 1]).pvalue
    median = np.median(timings, axis=0)
    speedup = median[0] / median[1]
    if args.dump_raw_metrics:
        np.save(f'{output_filename[:-4]}-raw_timings-{current_name}-{current_device}.npy', timings)
    output_csv(
        output_filename,
        ("dev", "name", "speedup", "_base", "_test"),
        [current_device, current_name, float(speedup), float(median[0]), float(median[1])],
    )
    return format_speedup(speedup, pvalue, is_correct=is_correct)


def overhead_experiment(*args, model_iter_fn):
    """
    Measure overheads of TorchDynamo by running with no backend (only
    eager+FX), and reporting speedup/slowdown over eager.

    Writes to ./overheads.csv
    """
    return speedup_experiment(*args, model_iter_fn)


def print_fx(gm, example_inputs):
    print(gm.graph)
    return gm


def print_aten_ops(gm, example_inputs):
    from functorch.compile import aot_module

    def trace_printer(gm, _):
        print(gm.graph)
        return gm

    return aot_module(gm, fw_compiler=trace_printer, bw_compiler=trace_printer)


def baselines(models, model_iter_fn, example_inputs, args):
    """
    Common measurement code across all baseline experiments.
    """
    models = list(models)
    for idx, (name, model) in enumerate(models):
        if idx == 0:
            result0 = model_iter_fn(model, example_inputs)
        elif model is not None:
            try:
                result = model_iter_fn(model, example_inputs)
                if same(result0, result):
                    continue
                print(name, "is INCORRECT")
            except Exception:
                log.exception("error checking %s", name)
            models[idx] = (name, None)
    timings = np.zeros((args.repeat, len(models)), np.float64)
    timings.fill(1.0e10)
    for rep in range(args.repeat):
        for idx, (name, model) in enumerate(models):
            if model is not None:
                try:
                    timings[rep, idx] = timed(model, model_iter_fn, example_inputs)
                except Exception:
                    pass
    pvalue = [
        ttest_ind(timings[:, 0], timings[:, i]).pvalue
        for i in range(1, timings.shape[1])
    ]
    median = np.median(timings, axis=0)
    speedup = median[0] / median[1:]
    for idx, (name, model) in enumerate(models[1:]):
        if model is None:
            speedup[idx] = 0.0
    result = " ".join(
        [
            format_speedup(s, p, m is not None)
            for s, p, m in zip(speedup, pvalue, [m for n, m in models[1:]])
        ]
    )
    output_csv(
        output_filename,
        ("dev", "name") + tuple(n for n, m in models[1:]),
        [current_device, current_name] + [f"{x:.4f}" for x in speedup],
    )
    return result


def try_script(model, example_inputs):
    try:
        return torch.jit.script(model)
    except Exception:
        return None


def speedup_experiment_ts(args, model_iter_fn, model, example_inputs):
    """
    Measure baseline performance (without using TorchDynamo) of TorchScript and optimize_for_inference.

    Writes to ./baseline_ts.csv
    """
    if args.training:
        return baselines(
            [
                ("eager", model),
                ("ts", try_script(model, example_inputs)),
            ],
            model_iter_fn,
            example_inputs,
            args,
        )

    return baselines(
        [
            ("eager", model),
            ("ts", try_script(model, example_inputs)),
            (
                "ofi",
                backends.ofi(try_script(model, example_inputs), example_inputs),
            ),
            # ("nnc", backends.nnc(try_script(model, example_inputs), example_inputs)),
            # ("nvfuser", backends.nvfuser(try_script(model, example_inputs), example_inputs)),
        ],
        model_iter_fn,
        example_inputs,
        args,
    )


def speedup_experiment_sr(args, model_iter_fn, model, example_inputs):
    """
    Measure baseline performance (without using TorchDynamo) of static runtime.

    Writes to ./baseline_sr.csv
    """

    if current_name not in ("opacus_cifar10", "timm_nfnet", "hf_T5"):
        sr = backends.static_runtime(try_script(model, example_inputs), example_inputs)
    else:
        # segfaults on these models
        sr = None
    return baselines(
        [
            ("eager", model),
            (
                "sr",
                sr,
            ),
        ],
        model_iter_fn,
        example_inputs,
        args,
    )


def speedup_experiment_onnx(args, model_iter_fn, model, example_inputs):
    """
    Measure baseline performance (without using TorchDynamo) of ONNXRT and TensorFlow.

    Writes to ./baseline_onnx.csv
    """
    if current_device == "cpu":
        m_onnxrt = backends.onnxrt_cpu(
            try_script(model, example_inputs), example_inputs
        )
    else:
        m_onnxrt = backends.onnxrt_cuda(
            try_script(model, example_inputs), example_inputs
        )

    if current_name != "timm_resnest":
        m_onnx2tf = backends.onnx2tf(try_script(model, example_inputs), example_inputs)
    else:
        # this one takes 8+ hours to finish
        m_onnx2tf = None

    return baselines(
        [
            ("eager", model),
            ("onnxrt", m_onnxrt),
            ("onnx2tf", m_onnx2tf),
        ],
        model_iter_fn,
        example_inputs,
        args,
    )


def speedup_experiment_trt(args, model_iter_fn, model, example_inputs):
    """
    Measure baseline performance (without using TorchDynamo) of TensorRT.

    Writes to ./baseline_trt.csv
    """
    m_onnx2trt = backends.onnx2tensorrt(
        try_script(model, example_inputs), example_inputs
    )

    m_torch2trt = backends.torch2trt(model, example_inputs)

    if current_name != "opacus_cifar10":
        m_fx2trt = backends.fx2trt(model, example_inputs)
    else:
        # fx2trt infinite loops on one model
        m_fx2trt = None

    return baselines(
        [
            ("eager", model),
            ("onnx2trt", m_onnx2trt),
            ("torch2trt", m_torch2trt),
            ("fx2trt", m_fx2trt),
        ],
        model_iter_fn,
        example_inputs,
        args,
    )


def null_experiment(args, model_iter_fn, model, example_inputs):
    """
    A no-op experiment useful for making sure TorchBenchark alone works properly.
    """

    return []


def cast_to_fp16(model, inputs):
    # cast model and inputs to fp16
    model = model.half()

    inputs = tree_map(
        lambda x: x.to(torch.float16)
        if getattr(x, "dtype", None) == torch.float32
        or getattr(x, "dtype", None) == torch.float64
        else x,
        inputs,
    )

    # Disable this part temporarily. Further evaluation needed
    # TRT does not support int64. Some model does need it like Super_SloMo
    # if current_name != "Super_SloMo" and current_name != "fastNLP_Bert":
    #     inputs = tuple(
    #         tree_map(
    #             lambda x: x.to(torch.int32)
    #             if getattr(x, "dtype", None) == torch.int64
    #             else x,
    #             inputs,
    #         )
    #     )
    return model, inputs


def cast_to_fp32(model, inputs):
    # cast model and inputs to fp16
    model = model.to(torch.float32)

    inputs = tree_map(
        lambda x: x.to(torch.float32)
        if getattr(x, "dtype", None) == torch.float16
        or getattr(x, "dtype", None) == torch.float64
        else x,
        inputs,
    )

    return model, inputs


class DummyGradScaler:
    def scale(self, loss):
        return loss


class BenchmarkRunner:
    def __init__(self):
        self.use_amp = False
        self.grad_scaler = DummyGradScaler()
        self.autocast = NullContext
        self._args = None

    def setup_amp(self):
        if self.args.amp and self.args.training:
            assert self.args.devices == ["cuda"], "AMP is supported only for CUDA"
            self.grad_scaler = torch.cuda.amp.GradScaler()
            self.autocast = torch.cuda.amp.autocast
            # TODO - Debug whats going wrong with the numerics
            self.args.cosine = True

    @property
    def args(self):
        return self._args

    @args.setter
    def args(self, args):
        self._args = args

    @property
    def skip_models(self):
        return set()

    @property
    def slow_models(self):
        return set()

    @property
    def very_slow_models(self):
        return set()

    @property
    def non_deterministic_models(self):
        return set()

    @property
    def skip_not_suitable_for_training_models(self):
        return set()

    @property
    def failing_python_key_models(self):
        return set()

    @property
    def failing_torchinductor_models(self):
        return set()

    @property
    def failing_fx2trt_models(self):
        return set()

    @property
    def failing_dynamic_shape_models(self):
        return set()

    @property
    def get_tolerance(self, is_training, current_device, name):
        raise NotImplementedError()

    def run_one_model(
        self,
        name,
        model,
        is_training,
        model_iter_fn,
        example_inputs,
        optimize_ctx,
        experiment,
        cos_similarity=False,
        skip_accuracy_check=False,
    ):
        t0 = time.perf_counter()
        tolerance = self.get_tolerance(is_training, current_device, name)
        with self.pick_grad(name, is_training):
            mode = "train" if is_training else "eval"
            sys.stdout.write(f"{current_device:4} {mode:5} {current_name:34} ")
            sys.stdout.flush()
            for submod in itertools.chain([model], model.modules()):
                assert not torchdynamo.utils.is_jit_model(submod)
            torch.manual_seed(1337)
            correct_result = model_iter_fn(
                copy.deepcopy(model), torchdynamo.utils.clone_inputs(example_inputs)
            )

            torch.manual_seed(1337)
            if current_name not in self.non_deterministic_models:
                correct_rerun_result = model_iter_fn(
                    copy.deepcopy(model), torchdynamo.utils.clone_inputs(example_inputs)
                )
                if not same(correct_result, correct_rerun_result):
                    print("INCORRECT - Variation in Eager runs itself")
                    if not skip_accuracy_check:
                        return sys.exit(-1)

            torch.manual_seed(1337)
            torchdynamo.reset()
            if experiment.func is cold_start_experiment:
                results = []
                results.append(experiment(model, example_inputs, optimize_ctx))
                print(" ".join(map(str, results)))
                return 0

            try:
                with optimize_ctx:
                    new_result = model_iter_fn(model, example_inputs)
            except Exception:
                logging.exception("unhandled error")
                print("ERROR")
                return sys.exit(-1)
            if current_name in self.non_deterministic_models:
                # This model has non-deterministic output so we cant
                # check correctness.
                # TODO(jansel): submit upstream fix for this
                pass
            elif not same(correct_result, new_result, cos_similarity, tolerance):
                print("INCORRECT")
                if not skip_accuracy_check:
                    return sys.exit(-1)
            ok, total = Stats.reset_counters()
            results = []

            # run one more time to see if we reached a fixed point
            with optimize_ctx:
                model_iter_fn(model, example_inputs)
            _, frames_second_pass = Stats.reset_counters()  # should be 0

            if frames_second_pass > 0:
                with optimize_ctx:
                    model_iter_fn(model, example_inputs)
                _, frames_third_pass = Stats.reset_counters()  # should be 0
            else:
                frames_third_pass = 0

            if output_filename and "coverage" in output_filename:
                results.append(
                    f"{ok:3}/{total:3} +{frames_third_pass} frames {time.perf_counter()-t0:3.0f}s"
                )

            results.append(experiment(model, example_inputs))
            print(" ".join(map(str, results)))


def help(fn):
    return fn.__doc__


def parse_args():

    parser = argparse.ArgumentParser()
    parser.add_argument(
        "--filter", "-k", action="append", help="filter benchmarks with regexp"
    )
    parser.add_argument(
        "--exclude", "-x", action="append", help="filter benchmarks with regexp"
    )
    parser.add_argument("--devices", "-d", action="append", help="cpu or cuda")
    parser.add_argument(
        "--repeat", "-n", type=int, default=30, help="number of timing runs"
    )
    parser.add_argument(
        "--randomize-input",
        action="store_true",
        help="Whether to randomize the input values. Dimensions will be kept the same.",
    )
    parser.add_argument(
        "--threads", "-t", type=int, help="number of threads to use for eager"
    )
    parser.add_argument(
        "--verbose", "-v", action="store_true", help="enable verbose debug printouts"
    )
    parser.add_argument(
        "--nopython", action="store_true", help="Turn graph breaks into errors"
    )
    parser.add_argument(
        "--no-skip",
        action="store_true",
        help="run models that are in the global SKIP list",
    )
    parser.add_argument(
        "--nvfuser", action="store_true", help="enable nvfuser globally"
    )
    parser.add_argument(
        "--prims-nvfuser", action="store_true", help="user prims + nvfuser backend"
    )
    parser.add_argument(
        "--isolate", action="store_true", help="run each model in its own process"
    )
    parser.add_argument(
        "--output", type=str, help="Specify output file name. Must end with .csv"
    )
    parser.add_argument(
        "--dump-raw-metrics", action="store_true", help="dump raw timing metrics from speedup experiment"
    )

    parser.add_argument("--float16", action="store_true", help="cast model to fp16")
    parser.add_argument("--float32", action="store_true", help="cast model to fp32")
    parser.add_argument("--batch_size", type=int, help="batch size for benchmarking")
    parser.add_argument(
        "--amp", action="store_true", help="use automatic mixed precision"
    )
    parser.add_argument("--cosine", action="store_true", help="use cosine similarity")
    parser.add_argument(
        "--fast", "-f", action="store_true", help="skip slow benchmarks"
    )
    parser.add_argument("--only", help="used by --isolate to run just one model")
    parser.add_argument(
        "--minimum-call-count", type=int, help="filter out graphs with too few ops"
    )
    parser.add_argument(
        "--training",
        action="store_true",
        help="Performs training",
    )
    parser.add_argument(
        "--use-eval-mode",
        action="store_true",
        help="sets model.eval() to reduce randomness",
    )
    parser.add_argument(
        "--skip-accuracy-check",
        action="store_true",
        help="keeps running even when accuracy fails",
    )
    parser.add_argument(
        "--generate-aot-autograd-stats",
        action="store_true",
        help="Generates AOT Autograd stats like how mnay graphs are sent to AOT",
    )
    parser.add_argument(
        "--disable-functionalization",
        action="store_true",
        help="Disables functionalization",
    )
    parser.add_argument(
        "--inductor-settings",
        action="store_true",
        help="Use same settings as --inductor for baseline comparisons",
    )
    parser.add_argument(
        "--raise-on-backend-error",
        action="store_true",
        help="Fail a benchmark if backend throws an exception",
    )
    parser.add_argument(
        "--output",
        help="Overides the output filename",
    )
    group = parser.add_mutually_exclusive_group()
    group.add_argument(
        "--coverage", action="store_true", help="(default) " + help(coverage_experiment)
    )
    group.add_argument(
        "--online-autotune", action="store_true", help=help(speedup_experiment)
    )
    group.add_argument(
        "--offline-autotune", action="store_true", help=help(speedup_experiment)
    )
    group.add_argument(
        "--speedup-fixed1",
        action="store_true",
        help="speedup using experimental fixed_strategy backend",
    )
    group.add_argument(
        "--speedup-fixed2",
        action="store_true",
        help="speedup using experimental fixed_strategy backend",
    )
    group.add_argument(
        "--speedup-ltc",
        action="store_true",
        help="speedup using the ltc backend",
    )
    group.add_argument(
        "--speedup-ltc-trivial",
        action="store_true",
        help="speedup using the ltc backend without reusing compiled graph",
    )
    group.add_argument(
        "--cold-start", action="store_true", help=help(cold_start_experiment)
    )
    group.add_argument(
        "--overhead", action="store_true", help=help(overhead_experiment)
    )
    group.add_argument(
        "--speedup-ts", action="store_true", help=help(speedup_experiment_ts)
    )
    group.add_argument(
        "--speedup-sr", action="store_true", help=help(speedup_experiment_sr)
    )
    group.add_argument(
        "--speedup-onnx", action="store_true", help=help(speedup_experiment_onnx)
    )
    group.add_argument(
        "--speedup-trt", action="store_true", help=help(speedup_experiment_trt)
    )
    group.add_argument("--python-key", action="store_true")
    group.add_argument(
        "--speedup-fx2trt", action="store_true", help=help(speedup_experiment_fx2trt)
    )
    group.add_argument(
        "--speedup-fx2trt-fp16",
        action="store_true",
        help=help(speedup_experiment_fx2trt),
    )
    group.add_argument(
        "--accuracy-aot-nop",
        action="store_true",
        help="Accuracy testing and speedup for AOT vs Eager",
    )
    group.add_argument(
        "--accuracy-aot-ts",
        action="store_true",
        help="Accuracy testing and speedup for AOT with Torchscript(NNC/NVFuser) vs Eager",
    )
    group.add_argument(
        "--accuracy-aot-ts-mincut",
        action="store_true",
        help="Accuracy testing and speedup for AOT with Torchscript(NNC/NVFuser) with mincut vs Eager",
    )
    group.add_argument(
        "--print-fx",
        action="store_true",
        help="Print fx traces captured from model",
    )
    group.add_argument(
        "--print-aten-ops",
        action="store_true",
        help="Print traces of aten ops captured by AOT autograd",
    )
    group.add_argument(
        "--accuracy-ts",
        action="store_true",
        help="Accuracy testing and speedup using Torchscript (NNC/NVFuser) vs eager",
    )
    group.add_argument(
        "--inductor",
        action="store_true",
        help="Measure speedup with TorchInductor",
    )
    group.add_argument(
        "--inductor-dynamic",
        action="store_true",
        help="Measure speedup with TorchInductor",
    )
    group.add_argument(
        "--backend",
        choices=torchdynamo.list_backends(),
        help="measure speedup with a given backend",
    )
    group.add_argument("--nothing", action="store_true", help=help(null_experiment))
    group.add_argument(
        "--nops",
        action="store_true",
        help="Test that bytecode rewriting works properly.",
    )
    group.add_argument(
        "--log-conv-args",
        action="store_true",
        help="Dump convolution input/weight/bias's shape/stride/dtype and other options to json",
    )
    group.add_argument(
        "--recompile_profiler",
        action="store_true",
        help="Run the dynamo recompilation profiler on each model.",
    )

    args = parser.parse_args()
    return args


def main(runner, original_dir=None):
    args = parse_args()

    # Pass the parsed args object to benchmark runner object
    runner.args = args

    # defaults
    args.devices = args.devices or ["cpu"]
    args.filter = args.filter or [r"."]
    args.exclude = args.exclude or [r"^$"]

    if args.devices != ["cpu"] and torch.cuda.is_available():
        global synchronize
        synchronize = torch.cuda.synchronize

    if (
        args.devices == ["cuda"]
        and torch.cuda.get_device_properties(0).total_memory < 25 * 2**30
    ):
        # OOM errors on an RTX 3090 with 24gb RAM
        runner.skip_models.update(
            {
                "hf_Longformer",
                "timm_nfnet",
                "timm_efficientdet",
            }
        )
        if args.training:
            runner.skip_models.add("hf_T5")

    if torchdynamo.config.dynamic_shapes:
        # TODO(jansel): fix bugs in these
        runner.skip_models.update(runner.failing_dynamic_shape_models)

    if args.nvfuser:
        torch._C._jit_override_can_fuse_on_cpu(False)
        torch._C._jit_override_can_fuse_on_gpu(False)
        torch._C._jit_set_texpr_fuser_enabled(False)
        torch._C._jit_set_nvfuser_enabled(True)
    else:
        torch._C._jit_override_can_fuse_on_cpu(True)
        torch._C._jit_override_can_fuse_on_gpu(True)
        torch._C._jit_set_texpr_fuser_enabled(True)
        if torch.cuda.is_available():
            torch._C._jit_set_nvfuser_enabled(False)

    if args.threads:
        torch.set_num_threads(args.threads)

    if args.verbose:
        torchdynamo.config.debug = True

    torchdynamo.config.raise_on_backend_error = args.raise_on_backend_error

    if args.training:
        model_iter_fn = runner.forward_and_backward_pass
        runner.skip_models.update(runner.skip_not_suitable_for_training_models)
    else:
        model_iter_fn = runner.forward_pass

    if args.fast:
        runner.skip_models.update(runner.slow_models)

    if args.devices == ["cpu"]:
        runner.skip_models.update(runner.very_slow_models)

    if args.inductor or args.inductor_dynamic or args.inductor_settings:
        runner.skip_models.update(runner.failing_torchinductor_models)
        args.isolate = True
        args.cosine = True
        if args.float16:
            # TODO(jansel): check if correctness issue is real
            runner.skip_models.add("yolov3")
        if not (args.float16 or args.float32):
            # https://github.com/openai/triton/issues/543 causes only 98.8% similarity
            runner.non_deterministic_models.add("pyhpc_equation_of_state")
        if args.training:
            # dropout,etc makes results not match
            args.skip_accuracy_check = True

    if args.float16:
        # these give `INCORRECT - Variation in Eager runs itself` sometimes
        runner.non_deterministic_models.update(
            {
                "demucs",
                "pyhpc_equation_of_state",
                "timm_efficientdet",
                "pyhpc_isoneutral_mixing",
                "pyhpc_turbulent_kinetic_energy",
                "shufflenet_v2_x1_0",
            }
        )

    if args.no_skip:
        runner.skip_models.clear()

    experiment = null_experiment
    optimize_ctx = NullContext()
    global current_name, current_device, output_filename

    if args.overhead:
        optimize_ctx = torchdynamo.optimize(dummy_fx_compile, nopython=args.nopython)
        experiment = speedup_experiment
        output_filename = "overheads.csv"
    elif args.cold_start:
        optimize_ctx = torchdynamo.optimize(
            aot_autograd_speedup_strategy, nopython=args.nopython
        )
        experiment = cold_start_experiment
        backend_str = "nvfuser" if args.nvfuser else "nnc"
        output_filename = f"cold_start_{backend_str}.csv"
        args.isolate = True
        # TODO(whc) should we move this to a more general part of the script?
        torch.backends.cuda.matmul.allow_tf32 = True
    elif args.inductor or args.inductor_dynamic:
        import torchinductor.config

        torchinductor.config.debug = args.verbose
        if args.threads:
            torchinductor.config.cpp.threads = args.threads

        if args.inductor_dynamic:
            torchinductor.config.triton.cudagraphs = False
            torchinductor.config.dynamic_shapes = True
        else:
            torchinductor.config.dynamic_shapes = False

        if args.training:
            from torchinductor.compile_fx import compile_fx_training

            optimize_ctx = torchdynamo.optimize(
                compile_fx_training, nopython=args.nopython
            )
        else:
            optimize_ctx = torchdynamo.optimize("inductor", nopython=args.nopython)
        experiment = speedup_experiment
        output_filename = "inductor.csv"
    elif args.online_autotune:
        optimize_ctx = torchdynamo.optimize(online_autotuner, nopython=args.nopython)
        experiment = speedup_experiment
        output_filename = "speedups.csv"
        args.isolate = True
    elif args.offline_autotune:
        optimize_ctx = torchdynamo.optimize(offline_autotuner, nopython=args.nopython)
        experiment = speedup_experiment
        output_filename = "speedups.csv"
        args.isolate = True
    elif args.python_key:
        optimize_ctx = torchdynamo.optimize(python_key, nopython=args.nopython)
        experiment = speedup_experiment
        output_filename = "pythonkey.csv"
        if not args.no_skip:
            runner.skip_models.update(runner.failing_python_key_models)
    elif args.speedup_ltc:
        optimize_ctx = torchdynamo.optimize(
            backends.ltc_reuse_graph, nopython=args.nopython
        )
        experiment = speedup_experiment
        output_filename = "speedups_ltc.csv"
        args.isolate = True
    elif args.speedup_ltc_trivial:
        optimize_ctx = torchdynamo.optimize(
            backends.ltc_trivial, nopython=args.nopython
        )
        experiment = speedup_experiment
        output_filename = "speedups_ltc_trivial.csv"
        args.isolate = True
    elif args.speedup_fixed1:
        optimize_ctx = torchdynamo.optimize(fixed_strategy1, nopython=args.nopython)
        experiment = speedup_experiment
        output_filename = "speedups_fixed1.csv"
        args.isolate = True
    elif args.speedup_fixed2:
        optimize_ctx = torchdynamo.optimize(fixed_strategy2, nopython=args.nopython)
        experiment = speedup_experiment
        output_filename = "speedups_fixed2.csv"
        args.isolate = True
    elif args.speedup_ts:
        experiment = speedup_experiment_ts
        output_filename = "baseline_ts.csv"
    elif args.speedup_sr:
        experiment = speedup_experiment_sr
        output_filename = "baseline_sr.csv"
    elif args.speedup_onnx:
        experiment = speedup_experiment_onnx
        output_filename = "baseline_onnx.csv"
    elif args.speedup_trt:
        experiment = speedup_experiment_trt
        output_filename = "baseline_trt.csv"
    elif args.speedup_fx2trt:
        optimize_ctx = torchdynamo.optimize(
            backends.fx2trt_compiler, nopython=args.nopython
        )
        experiment = speedup_experiment_fx2trt
        output_filename = "speedups_fx2trt.csv"
        runner.skip_models.update(runner.failing_fx2trt_models)
        args.float32 = True
        args.float16 = False
        args.cosine = True
    elif args.speedup_fx2trt_fp16:
        optimize_ctx = torchdynamo.optimize(
            backends.fx2trt_compiler_fp16, nopython=args.nopython
        )
        experiment = speedup_experiment_fx2trt
        output_filename = "speedups_fx2trt_fp16.csv"
        args.float32 = False
        args.float16 = True
        args.cosine = True
    elif args.accuracy_aot_nop:
        optimize_ctx = torchdynamo.optimize(
            aot_autograd_debug_strategy1, nopython=args.nopython
        )
        experiment = speedup_experiment
        output_filename = "accuracy_aot_nop.csv"
    elif args.accuracy_aot_ts:
        optimize_ctx = torchdynamo.optimize(
            aot_autograd_nnc_strategy, nopython=args.nopython
        )
        experiment = speedup_experiment
        backend_str = "nvfuser" if args.nvfuser else "nnc"
        output_filename = f"accuracy_aot_{backend_str}.csv"
    elif args.accuracy_aot_ts_mincut:
        optimize_ctx = torchdynamo.optimize(
            aot_autograd_speedup_strategy, nopython=args.nopython
        )
        experiment = speedup_experiment
        backend_str = "nvfuser" if args.nvfuser else "nnc"
        output_filename = f"accuracy_aot_{backend_str}_mincut.csv"
    elif args.prims_nvfuser:
        optimize_ctx = torchdynamo.optimize(
            aot_autograd_prims_nvfuser_strategy, nopython=args.nopython
        )
        experiment = speedup_experiment
        backend_str = "prims_nvfuser"
        output_filename = f"accuracy_aot_{backend_str}.csv"
    elif args.print_fx:
        optimize_ctx = torchdynamo.optimize(
            print_fx,
            nopython=args.nopython,
        )
    elif args.print_aten_ops:
        optimize_ctx = torchdynamo.optimize(
            print_aten_ops,
            nopython=args.nopython,
        )
    elif args.accuracy_ts:
        optimize_ctx = torchdynamo.optimize(fixed_strategy1, nopython=args.nopython)
        experiment = speedup_experiment
        backend_str = "nvfuser" if args.nvfuser else "nnc"
        output_filename = f"accuracy_{backend_str}.csv"
    elif args.nothing:
        pass
    elif args.nops:
        optimize_ctx = torchdynamo.eval_frame._optimize_catch_errors(
            torchdynamo.testing.debug_insert_nops, nopython=args.nopython
        )
    elif args.backend:
        optimize_ctx = torchdynamo.optimize(args.backend, nopython=args.nopython)
        experiment = speedup_experiment
        output_filename = f"speedup_{args.backend}.csv"
        args.isolate = True
    elif args.log_conv_args:
        optimize_ctx = torchdynamo.optimize(conv_args_analysis, nopython=args.nopython)
        output_filename = "log_conv_args.csv"
    elif args.recompile_profiler:
        output_filename = "recompile_profiler_log.csv"
        experiment = recompile_profiler_experiment
    else:
        optimize_ctx = torchdynamo.optimize(fx_insert_profiling, nopython=args.nopython)
        experiment = coverage_experiment
        output_filename = "coverage.csv"

    runner.setup_amp()

    experiment = functools.partial(experiment, args, model_iter_fn)

    cos_similarity = args.cosine

    if args.output:
<<<<<<< HEAD
        assert str(args.output).endswith(".csv"), "--output must be a filename that ends with '.csv'"
        output_filename = str(args.output)
=======
        output_filename = args.output

>>>>>>> 41fc1b56
    if output_filename:
        output_filename = os.path.join(torchdynamo.config.base_dir, output_filename)

    if args.disable_functionalization:
        torchdynamo.config.normalize_ir = False

    if args.minimum_call_count:
        torchdynamo.config.minimum_call_count = args.minimum_call_count
    if args.only:
        for device in args.devices:
            try:
                device, name, model, example_inputs = runner.load_model(
                    device,
                    args.only,
                    args.training,
                    args.use_eval_mode,
                    args.batch_size,
                )
            except NotImplementedError:
                continue  # bad benchmark implementation

            current_name = name
            current_device = device
            if args.float32:
                model, example_inputs = cast_to_fp32(model, example_inputs)
            elif args.float16:
                model, example_inputs = cast_to_fp16(model, example_inputs)

            runner.run_one_model(
                name,
                model,
                args.training,
                model_iter_fn,
                example_inputs,
                optimize_ctx,
                experiment,
                cos_similarity,
                args.skip_accuracy_check,
            )
        stats_file = output_filename.split(".csv")[0] + "_stats.csv"
        if args.generate_aot_autograd_stats:
            output_csv(
                stats_file,
                ("dev", "name", "total_aot_graphs", "ok_aot_graphs"),
                [current_device, current_name, *Stats.aot_summary()],
            )
    elif args.isolate:
        if output_filename and os.path.exists(output_filename):
            os.unlink(output_filename)
        if original_dir:
            os.chdir(original_dir)
        for name in runner.iter_model_names(args):
            current_name = name
            try:
                subprocess.check_call([sys.executable] + sys.argv + [f"--only={name}"])
            except subprocess.SubprocessError:
                print("ERROR")
                for device in args.devices:
                    output_csv(output_filename, [], [device, name, 0.0])
        print_summary(output_filename)
    else:
        if output_filename and os.path.exists(output_filename):
            os.unlink(output_filename)
        for device, name, model, example_inputs in runner.iter_models(args):
            current_name = name
            current_device = device
            torchdynamo.reset()
            gc.collect()

            if args.float32:
                model, example_inputs = cast_to_fp32(model, example_inputs)
            elif args.float16:
                model, example_inputs = cast_to_fp16(model, example_inputs)
            runner.run_one_model(
                name,
                model,
                args.training,
                model_iter_fn,
                example_inputs,
                optimize_ctx,
                experiment,
                cos_similarity,
                args.skip_accuracy_check,
            )

        Stats.print_summary()
        print_summary(output_filename)


if __name__ == "__main__":
    logging.basicConfig(level=logging.WARNING)
    warnings.filterwarnings("ignore")
    main()<|MERGE_RESOLUTION|>--- conflicted
+++ resolved
@@ -786,9 +786,6 @@
         "--isolate", action="store_true", help="run each model in its own process"
     )
     parser.add_argument(
-        "--output", type=str, help="Specify output file name. Must end with .csv"
-    )
-    parser.add_argument(
         "--dump-raw-metrics", action="store_true", help="dump raw timing metrics from speedup experiment"
     )
 
@@ -1247,13 +1244,8 @@
     cos_similarity = args.cosine
 
     if args.output:
-<<<<<<< HEAD
-        assert str(args.output).endswith(".csv"), "--output must be a filename that ends with '.csv'"
-        output_filename = str(args.output)
-=======
         output_filename = args.output
 
->>>>>>> 41fc1b56
     if output_filename:
         output_filename = os.path.join(torchdynamo.config.base_dir, output_filename)
 
