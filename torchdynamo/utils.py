import collections
import contextlib
import dataclasses
import functools
import gc
import inspect
import itertools
import logging
import operator
import re
import sys
import time
import types
import weakref
from functools import lru_cache
from typing import Any
from typing import Dict

import numpy as np
import tabulate
import torch
from torch import fx
from torch.nn.modules.lazy import LazyModuleMixin

import torchdynamo.config

from . import config

log = logging.getLogger(__name__)
counters = collections.defaultdict(collections.Counter)
troubleshooting_url = (
    "https://github.com/pytorch/torchdynamo/blob/main/TROUBLESHOOTING.md"
)


def count_calls(g: fx.Graph):
    c = 0
    for n in g.nodes:
        if "call" in n.op:
            c += 1
    return c


def identity(x):
    return x


def nothing(*args, **kwargs):
    pass


class ExactWeakKeyDictionary:
    """Similar to weakref.WeakKeyDictionary, but use `is`/`id` rather than `==` to compare equality"""

    def __init__(self):
        self.values = dict()
        self.refs = dict()

    def __getitem__(self, key):
        return self.values[id(key)]

    def get(self, key, default=None):
        return self.values.get(id(key), default)

    def __contains__(self, key):
        return id(key) in self.values

    def __setitem__(self, key, value):
        idx = id(key)
        if idx not in self.refs:
            self.refs[idx] = weakref.ref(key, lambda ref: self._remove_id(idx))
        self.values[idx] = value

    def _remove_id(self, idx):
        if idx in self.refs:
            del self.values[idx]
            del self.refs[idx]

    def clear(self):
        self.values.clear()
        self.refs.clear()


def istype(obj, allowed_types):
    """isinstance() without subclasses"""
    if isinstance(allowed_types, (tuple, list, set)):
        return type(obj) in allowed_types
    return type(obj) is allowed_types


def is_numpy_int_type(value):
    return istype(
        value,
        (
            np.int8,
            np.int16,
            np.int32,
            np.int64,
            np.uint8,
            np.uint16,
            np.uint32,
            np.uint64,
        ),
    )


def is_numpy_float_type(value):
    return istype(
        value,
        (
            np.float16,
            np.float32,
            np.float64,
        ),
    )


def istensor(obj):
    """Check of obj is a tensor"""
    return istype(
        obj, (torch.Tensor, torch.nn.Parameter, *config.traceable_tensor_subclasses)
    )


def is_lazy_module(mod):
    return isinstance(mod, LazyModuleMixin)


@functools.lru_cache(4096)
def print_once(*args):
    print(*args)


def make_cell(val=None):
    """Some black magic to create a cell object that usually only exists in a closure"""
    x = val

    def f():
        return x

    assert len(f.__closure__) == 1
    return f.__closure__[0]


def proxy_args_kwargs(args, kwargs):
    try:
        proxy_args = tuple(arg.as_proxy() for arg in args)
        proxy_kwargs = {key: arg.as_proxy() for key, arg in kwargs.items()}
        return proxy_args, proxy_kwargs
    except NotImplementedError:
        from .exc import unimplemented
        from .variables.base import typestr

        raise unimplemented(
            f"call_function args: {typestr(*args)} {typestr(*list(kwargs.values()))}"
        )


@dataclasses.dataclass
class CleanupHook:
    """Remove a global variable when hook is called"""

    scope: Dict[str, Any]
    name: str

    def __call__(self, *args):
        CleanupManager.count -= 1
        del self.scope[self.name]

    @staticmethod
    def create(scope, name, val):
        assert name not in scope
        CleanupManager.count += 1
        scope[name] = val
        return CleanupHook(scope, name)


class CleanupManager(ExactWeakKeyDictionary):
    count = 0

    def _remove_id(self, idx):
        for hook in self.values[idx]:
            hook()
        super()._remove_id(idx)


CleanupManager.instance = CleanupManager()


def clone_tensor(x):
    """Clone the tensor and its gradient"""
    y = x.clone().requires_grad_(x.requires_grad)
    if x.is_leaf and x.grad is not None:
        y.grad = x.grad.clone()
    return y


def clone_input(x):
    """copy while preserving strides"""
    with torch.no_grad():
        needed_size = sum(
            (shape - 1) * stride for shape, stride in zip(x.size(), x.stride())
        )
        buffer = torch.empty(needed_size + 32, dtype=x.dtype, device=x.device)
        cache_line_offset = (
            (x.data_ptr() - buffer.data_ptr()) % 32
        ) // x.element_size()
        result = torch.as_strided(buffer, x.size(), x.stride(), cache_line_offset)
        try:
            result.copy_(x.clone())
        except RuntimeError:
            # RuntimeError: unsupported operation: more than one element of the written-to
            # tensor refers to a single memory location. Please clone() the tensor before
            # performing the operation.
            return torch.clone(x)
        return result


def clone_inputs(example_inputs):
    res = list(example_inputs)
    for i in range(len(res)):
        if isinstance(res[i], torch.Tensor):
            res[i] = clone_input(res[i])
    return res


def is_jit_model(model0):
    return isinstance(
        model0,
        (
            torch.jit._trace.TopLevelTracedModule,
            torch.jit._script.RecursiveScriptModule,
            torch.jit.ScriptFunction,
            torch.jit.ScriptModule,
        ),
    )


def torchscript(model, example_inputs, verbose=True):
    if is_jit_model(model):
        # already done?
        return model

    try:
        return torch.jit.trace(model, example_inputs)
    except Exception:
        if verbose:
            log.exception("jit error")
        try:
            return torch.jit.script(model)
        except Exception:
            if verbose:
                log.exception("jit error")
    return None


def getfile(obj):
    try:
        return inspect.getfile(obj)
    except TypeError:
        return None


def is_namedtuple(obj):
    """Test if an object is a namedtuple or a torch.return_types.* quasi-namedtuple"""
    return is_namedtuple_cls(type(obj))


def is_namedtuple_cls(cls):
    """Test if an object is a namedtuple or a torch.return_types.* quasi-namedtuple"""
    try:
        if issubclass(cls, tuple):
            bases = getattr(cls, "__bases__", []) or [None]
            module = getattr(cls, "__module__", None)
            return module == "torch.return_types" or (
                bases[0] is tuple and hasattr(cls, "_make") and hasattr(cls, "_fields")
            )
    except TypeError:
        pass
    return False


@functools.lru_cache(1)
def namedtuple_fields(cls):
    """Get the fields of a namedtuple or a torch.return_types.* quasi-namedtuple"""
    if cls is slice:
        return ["start", "stop", "step"]

    assert issubclass(cls, tuple)
    if hasattr(cls, "_fields"):
        # normal namedtuples
        return cls._fields

    @dataclasses.dataclass
    class Marker:
        index: int

    # frustrating ones e.g. torch.return_types.max
    assert cls.__module__ == "torch.return_types"
    obj = cls(map(Marker, range(cls.n_fields)))
    fields = [None] * cls.n_fields
    for name in dir(obj):
        if name[0] != "_" and isinstance(getattr(obj, name), Marker):
            fields[getattr(obj, name).index] = name
    return fields


def checkpoint_params(gm):
    with torch.no_grad():
        rng_state = torch.clone(torch.random.get_rng_state())
        if torch.cuda.is_available():
            cuda_rng_state = torch.clone(torch.cuda.get_rng_state())
        saved_state = []
        for param in itertools.chain(gm.parameters(), gm.buffers()):
            saved_state.append((param, param._version, torch.clone(param)))

    def restore():
        with torch.no_grad():
            torch.random.set_rng_state(rng_state)
            if torch.cuda.is_available():
                torch.cuda.set_rng_state(cuda_rng_state)
            for param, version, original_value in saved_state:
                if param._version != version:
                    param.copy_(original_value)

    return restore


def timed(model, example_inputs, times=1):
    if torch.cuda.is_available():
        synchronize = torch.cuda.synchronize
    else:
        synchronize = nothing

    synchronize()
    gc.collect()
    torch.manual_seed(1337)
    t0 = time.perf_counter()
    for _ in range(times):
        result = model(*example_inputs)
        synchronize()
    t1 = time.perf_counter()
    return result, t1 - t0


def check_is_cuda(gm, example_inputs):
    return all(x.is_cuda for x in itertools.chain(example_inputs, gm.parameters(True)))


@lru_cache(32)
def rot_n_helper(n):
    assert n > 1
    vars = [f"v{i}" for i in range(n)]
    rotated = reversed(vars[-1:] + vars[:-1])
    fn = eval(f"lambda {','.join(vars)}: ({','.join(rotated)})")
    fn.__name__ = f"rot_{n}_helper"
    return fn


def is_safe_constant(v):
    if istype(v, (tuple, frozenset)):
        return all(map(is_safe_constant, v))
    return istype(v, (types.CodeType, int, float, bool, str, bytes, type(None), slice))


def check_constant_args(args, kwargs):
    return all(x.is_python_constant() for x in itertools.chain(args, kwargs.values()))


dict_values = type(dict().values())
odict_values = type(collections.OrderedDict().values())
tuple_iterator = type(iter(tuple()))
tuple_iterator_len = tuple_iterator.__length_hint__
object_new = object.__new__


def product(it):
    return functools.reduce(operator.mul, it, 1)


def tuple_iterator_getitem(it, index):
    _, (obj,), start = it.__reduce__()
    return obj[start + index]


def rename_implicit(v):
    """
    Usage of inline comprehensions generates a implicit ".0" variable that
    trips up guard generation.  This renames these variables in guards.
    """
    m = re.match(r"^[.](\d+)$", v)
    if m:
        assert v == ".0", f"currently only .0 supported: {v}"
        # to support .1 etc see guards.py and _eval_frame.c
        return f"___implicit{m.group(1)}"
    return v


def same(a, b, cos_similarity=False, tol=1e-4, equal_nan=False):
    """Check correctness to see if a and b match"""
    if isinstance(a, (list, tuple, torch.nn.ParameterList, torch.Size)):
        assert isinstance(b, (list, tuple)), f"type mismatch {type(a)} {type(b)}"
        return len(a) == len(b) and all(
            same(ai, bi, cos_similarity, tol, equal_nan) for ai, bi in zip(a, b)
        )
    elif isinstance(a, dict):
        assert isinstance(b, dict)
        assert set(a.keys()) == set(
            b.keys()
        ), f"keys mismatch {set(a.keys())} == {set(b.keys())}"
        for k in a.keys():
            if not (same(a[k], b[k], cos_similarity, tol, equal_nan=equal_nan)):
                print("Accuracy failed for key name", k)
                return False
        return True
    elif isinstance(a, torch.Tensor):
        if a.is_sparse:
            assert b.is_sparse
            a = a.to_dense()
            b = b.to_dense()
<<<<<<< HEAD
        assert isinstance(
            b, torch.Tensor
        ), f"type mistmatch {type(a)} {a.shape} {type(b)}"
=======
        assert isinstance(b, torch.Tensor), f"type mismatch {type(a)} {type(b)}"
>>>>>>> d98e68da
        if cos_similarity:
            # TRT will bring error loss larger than current threshold. Use cosine similarity as replacement
            a = a.flatten().to(torch.float32)
            b = b.flatten().to(torch.float32)
            res = torch.nn.functional.cosine_similarity(a, b, dim=0, eps=1e-6)
            if res < 0.99:
                print(f"Similarity score={res.cpu().detach().item()}")
            return res >= 0.99
        else:
            return torch.allclose(a, b, atol=tol, rtol=tol, equal_nan=equal_nan)
    elif isinstance(a, (str, int, float, type(None), bool, torch.device)):
        return a == b
    elif is_numpy_int_type(a) or is_numpy_float_type(a):
        return (type(a) is type(b)) and (a == b)
    elif type(a).__name__ in (
        "MaskedLMOutput",
        "Seq2SeqLMOutput",
        "CausalLMOutputWithCrossAttentions",
        "LongformerMaskedLMOutput",
        "Instances",
        "SquashedNormal",
        "Boxes",
        "Normal",
        "TanhTransform",
        "Foo",
        "Variable",
    ):
        assert type(a) is type(b)
        return all(
            same(getattr(a, key), getattr(b, key), cos_similarity, tol, equal_nan)
            for key in a.__dict__.keys()
        )
    else:
        raise RuntimeError(f"unsupported type: {type(a).__name__}")


def format_func_info(code):
    short_filename = code.co_filename.split("/")[-1]
    return f"'{code.co_name}' ({short_filename}:{code.co_firstlineno})"


@contextlib.contextmanager
def disable_cache_limit():
    prior = torchdynamo.config.cache_size_limit
    torchdynamo.config.cache_size_limit = sys.maxsize

    try:
        yield
    finally:
        pass
        torchdynamo.config.cache_size_limit = prior


# map from transformed code back to original user code
orig_code_map = ExactWeakKeyDictionary()

# keep a record of code_obj -> list of guard failure reasons for logging
guard_failures = collections.defaultdict(list)


class CompileProfiler:
    """Utility for profiling how and what dynamo would compile.

    Can be used for
     * diagnosing recompilation issues
     * determining an appropriate compile cache limit
     * (TODO)confirming which functions got compiled/skipped
    """

    def __init__(self):
        self.frame_count = 0
        self.op_count = 0
        self.backend_ctx_ctor = lambda: disable_cache_limit()

    def __call__(self, gm: torch.fx.GraphModule, example_inputs):
        self.frame_count += 1
        for node in gm.graph.nodes:
            if "call" in node.op:
                self.op_count += 1
        return gm.forward

    def get_metrics(self):
        return {"guard_failures": guard_failures}

    def report(self):
        metrics = self.get_metrics()
        gf = metrics["guard_failures"]

        def num_recompiles(code):
            return len(gf[code])

        def recompile_reasons(code):
            return "\n".join([str(x) for x in gf[code]])

        summarized_gf = [
            [format_func_info(code), num_recompiles(code), recompile_reasons(code)]
            for code in gf
        ]
        rpt = "Torchdynamo Profiler Report\n"
        if "graph_break" in counters:
            rpt += "\n"
            rpt += "The following conditions caused torchdynamo to break out of tracing and fall back to python.\n"
            rpt += (
                "You may gain additional insight by passing `nopython=True` to torchdynamo.optimize, "
                "to break on the first condition.\n"
            )
            graph_breaks = counters["graph_break"]
            rpt += tabulate.tabulate(
                [[msg, graph_breaks[msg]] for msg in graph_breaks],
                headers=["Graph Break Reason", "Count"],
            )

        if len(gf):
            max_recompiles = max([num_recompiles(code) for code in gf])
            rpt += "\n"
            rpt += (
                "These subgraphs were recompiled more than once due to guard failures."
            )
            rpt += (
                "Guard failures indicate some condition assumed to be static by the tracer changed, "
                "making it unsafe to reuse the compiled program."
            )
            rpt += tabulate.tabulate(
                summarized_gf,
                headers=["Function", "Num Recompiles", "Recompile Reasons"],
            )
            rpt += "\n"
            rpt += f"Set torchdynamo.config.cache_size_limit to {max_recompiles} to avoid being cache limited.\n"
        else:
            rpt += "No cache-limited recompilations detected.\n"

        return rpt<|MERGE_RESOLUTION|>--- conflicted
+++ resolved
@@ -418,13 +418,7 @@
             assert b.is_sparse
             a = a.to_dense()
             b = b.to_dense()
-<<<<<<< HEAD
-        assert isinstance(
-            b, torch.Tensor
-        ), f"type mistmatch {type(a)} {a.shape} {type(b)}"
-=======
         assert isinstance(b, torch.Tensor), f"type mismatch {type(a)} {type(b)}"
->>>>>>> d98e68da
         if cos_similarity:
             # TRT will bring error loss larger than current threshold. Use cosine similarity as replacement
             a = a.flatten().to(torch.float32)
